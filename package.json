--- conflicted
+++ resolved
@@ -1,10 +1,6 @@
 {
   "name": "sqlpad",
-<<<<<<< HEAD
   "version": "1.3.0",
-=======
-  "version": "1.2.1",
->>>>>>> e71cbdd3
   "description": "Web app for writing and running SQL queries and visualizing the results. Supports Postgres, MySQL, and SQL Server.",
   "license": "MIT",
   "author": {
